/*
 * Copyright (C) 2015 Benjamin Fry <benjaminfry@me.com>
 *
 * Licensed under the Apache License, Version 2.0 (the "License");
 * you may not use this file except in compliance with the License.
 * You may obtain a copy of the License at
 *
 *     http://www.apache.org/licenses/LICENSE-2.0
 *
 * Unless required by applicable law or agreed to in writing, software
 * distributed under the License is distributed on an "AS IS" BASIS,
 * WITHOUT WARRANTIES OR CONDITIONS OF ANY KIND, either express or implied.
 * See the License for the specific language governing permissions and
 * limitations under the License.
 */

//! signer is a structure for performing many of the signing processes of the DNSSec specification

use chrono::Duration;
use openssl::crypto::rsa::RSA;

use ::op::Message;
use ::rr::{DNSClass, Name, Record, RecordType, RData};
<<<<<<< HEAD
use ::serialize::binary::{BinEncoder, BinSerializable, EncodeMode};
use ::rr::rdata::{DNSKEY, sig, SIG};
=======
use ::rr::dnssec::{Algorithm, DigestType, DnsSecErrorKind, DnsSecResult};
use ::rr::rdata::{sig, DNSKEY};
use ::serialize::binary::{BinEncoder, BinSerializable, EncodeMode};
>>>>>>> 3b16acfa


/// Use for performing signing and validation of DNSSec based components.
pub struct Signer {
  algorithm: Algorithm,
  rsa: RSA,
  signer_name: Name,
  sig_duration: Duration,
}

impl Signer {
  /// Version of Signer for verifying RRSIGs and SIG0 records.
  pub fn new_verifier(algorithm: Algorithm, rsa: RSA, signer_name: Name) -> Self {
    Signer{ algorithm: algorithm, rsa: rsa, signer_name: signer_name, sig_duration: Duration::zero() }
  }

  /// Version of Signer for signing RRSIGs and SIG0 records.
  pub fn new(algorithm: Algorithm, rsa: RSA, signer_name: Name, sig_duration: Duration) -> Self {
    Signer{ algorithm: algorithm, rsa: rsa, signer_name: signer_name, sig_duration: sig_duration }
  }

  pub fn get_algorithm(&self) -> Algorithm { self.algorithm }
  pub fn get_sig_duration(&self) -> Duration { self.sig_duration }
  pub fn get_signer_name(&self) -> &Name { &self.signer_name }
  pub fn get_rsa(&self) -> &RSA { &self.rsa }

  pub fn get_public_key(&self) -> Vec<u8> {
    self.algorithm.public_key_to_vec(&self.rsa)
  }

  /// Creates a Record that represents the public key for this Signer
  pub fn to_dnskey(&self, name: Name, ttl: u32) -> Record {
    let mut record = Record::with(name.clone(), RecordType::DNSKEY, ttl);
    record.rdata(RData::DNSKEY(
      DNSKEY::new(true, true, false,
        self.algorithm,
        self.get_public_key())
    ));

    record
  }

  /// The key tag is calculated as a hash to more quickly lookup a DNSKEY.
  ///
  /// [RFC 1035, DOMAIN NAMES - IMPLEMENTATION AND SPECIFICATION, November 1987](https://tools.ietf.org/html/rfc1035)
  ///
  /// ```text
  /// RFC 2535                DNS Security Extensions               March 1999
  ///
  /// 4.1.6 Key Tag Field
  ///
  ///  The "key Tag" is a two octet quantity that is used to efficiently
  ///  select between multiple keys which may be applicable and thus check
  ///  that a public key about to be used for the computationally expensive
  ///  effort to check the signature is possibly valid.  For algorithm 1
  ///  (MD5/RSA) as defined in [RFC 2537], it is the next to the bottom two
  ///  octets of the public key modulus needed to decode the signature
  ///  field.  That is to say, the most significant 16 of the least
  ///  significant 24 bits of the modulus in network (big endian) order. For
  ///  all other algorithms, including private algorithms, it is calculated
  ///  as a simple checksum of the KEY RR as described in Appendix C.
  ///
  /// Appendix C: Key Tag Calculation
  ///
  ///  The key tag field in the SIG RR is just a means of more efficiently
  ///  selecting the correct KEY RR to use when there is more than one KEY
  ///  RR candidate available, for example, in verifying a signature.  It is
  ///  possible for more than one candidate key to have the same tag, in
  ///  which case each must be tried until one works or all fail.  The
  ///  following reference implementation of how to calculate the Key Tag,
  ///  for all algorithms other than algorithm 1, is in ANSI C.  It is coded
  ///  for clarity, not efficiency.  (See section 4.1.6 for how to determine
  ///  the Key Tag of an algorithm 1 key.)
  ///
  ///  /* assumes int is at least 16 bits
  ///     first byte of the key tag is the most significant byte of return
  ///     value
  ///     second byte of the key tag is the least significant byte of
  ///     return value
  ///     */
  ///
  ///  int keytag (
  ///
  ///          unsigned char key[],  /* the RDATA part of the KEY RR */
  ///          unsigned int keysize, /* the RDLENGTH */
  ///          )
  ///  {
  ///  long int    ac;    /* assumed to be 32 bits or larger */
  ///
  ///  for ( ac = 0, i = 0; i < keysize; ++i )
  ///      ac += (i&1) ? key[i] : key[i]<<8;
  ///  ac += (ac>>16) & 0xFFFF;
  ///  return ac & 0xFFFF;
  ///  }
  /// ```
  pub fn calculate_key_tag(&self) -> u16 {
    let mut ac: usize = 0;

    for (i,k) in self.get_public_key().iter().enumerate() {
      ac += if i & 0x0001 == 0x0001 { *k as usize } else { (*k as usize) << 8 };
    }

    ac += (ac >> 16 ) & 0xFFFF;
    return (ac & 0xFFFF) as u16; // this is unnecessary, no?
  }

  fn hash_message(&self, message: &Message) -> DnsSecResult<Vec<u8>> {
    // TODO: should perform the serialization and sign block by block to reduce the max memory
    //  usage, though at 4k max, this is probably unnecessary... For AXFR and large zones, it's
    //  more important
    let mut buf: Vec<u8> = Vec::with_capacity(512);

    {
      let mut encoder: BinEncoder = BinEncoder::with_mode(&mut buf, EncodeMode::Signing);
      message.emit(&mut encoder).unwrap(); // coding error if this panics (i think?)
    }

    DigestType::from(self.algorithm).hash(&buf)
  }

  /// Signs the given message, returning the signature bytes.
  ///
  /// # Arguments
  ///
  /// * `message` - the message to sign
  ///
  /// ```text
  /// 4.1.8.1 Calculating Transaction and Request SIGs
  ///
  ///  A response message from a security aware server may optionally
  ///  contain a special SIG at the end of the additional information
  ///  section to authenticate the transaction.
  ///
  ///  This SIG has a "type covered" field of zero, which is not a valid RR
  ///  type.  It is calculated by using a "data" (see Section 4.1.8) of the
  ///  entire preceding DNS reply message, including DNS header but not the
  ///  IP header and before the reply RR counts have been adjusted for the
  ///  inclusion of any transaction SIG, concatenated with the entire DNS
  ///  query message that produced this response, including the query's DNS
  ///  header and any request SIGs but not its IP header.  That is
  ///
  ///  data = full response (less transaction SIG) | full query
  ///
  ///  Verification of the transaction SIG (which is signed by the server
  ///  host key, not the zone key) by the requesting resolver shows that the
  ///  query and response were not tampered with in transit, that the
  ///  response corresponds to the intended query, and that the response
  ///  comes from the queried server.
  ///
  ///  A DNS request may be optionally signed by including one or more SIGs
  ///  at the end of the query. Such SIGs are identified by having a "type
  ///  covered" field of zero. They sign the preceding DNS request message
  ///  including DNS header but not including the IP header or any request
  ///  SIGs at the end and before the request RR counts have been adjusted
  ///  for the inclusions of any request SIG(s).
  ///
  ///  WARNING: Request SIGs are unnecessary for any currently defined
  ///  request other than update [RFC 2136, 2137] and will cause some old
  ///  DNS servers to give an error return or ignore a query.  However, such
  ///  SIGs may in the future be needed for other requests.
  ///
  ///  Except where needed to authenticate an update or similar privileged
  ///  request, servers are not required to check request SIGs.
  /// ```
  ///  ---
  ///
  /// NOTE: In classic RFC style, this is unclear, it implies that each SIG record is not included in
  ///  the Additional record count, but this makes it more difficult to process and calculate more
  ///  than one SIG0 record. Annoyingly, it means that the Header is signed with different material
  ///  (i.e. additional record count - #SIG0 records), so the exact header sent is NOT the header
  ///  being verified.
  ///
  ///  ---
  pub fn sign_message(&self, message: &Message) -> DnsSecResult<Vec<u8>> {
    self.hash_message(message)
        .and_then(|hash| self.sign(&hash))
  }

  /// Verifies a message with the against the given signature
  ///
  /// # Arguments
  ///
  /// `message` - the message to verify
  /// `signature` - the signature to use for validation
  ///
  /// # Return value
  ///
  /// `true` if the message could be validated against the signature, `false` otherwise
  pub fn verify_message(&self, message: &Message, signature: &[u8]) -> DnsSecResult<()> {
    self.hash_message(message)
        .and_then(|hash| self.verify(&hash, signature))
  }

  // RFC 4035             DNSSEC Protocol Modifications            March 2005
  //
  // 5.3.  Authenticating an RRset with an RRSIG RR
  //
  //    A validator can use an RRSIG RR and its corresponding DNSKEY RR to
  //    attempt to authenticate RRsets.  The validator first checks the RRSIG
  //    RR to verify that it covers the RRset, has a valid time interval, and
  //    identifies a valid DNSKEY RR.  The validator then constructs the
  //    canonical form of the signed data by appending the RRSIG RDATA
  //    (excluding the Signature Field) with the canonical form of the
  //    covered RRset.  Finally, the validator uses the public key and
  //    signature to authenticate the signed data.  Sections 5.3.1, 5.3.2,
  //    and 5.3.3 describe each step in detail.
  //
  // 5.3.1.  Checking the RRSIG RR Validity
  //
  //    A security-aware resolver can use an RRSIG RR to authenticate an
  //    RRset if all of the following conditions hold:
  //
  //    o  The RRSIG RR and the RRset MUST have the same owner name and the
  //       same class.
  //
  //    o  The RRSIG RR's Signer's Name field MUST be the name of the zone
  //       that contains the RRset.
  //
  //    o  The RRSIG RR's Type Covered field MUST equal the RRset's type.
  //
  //    o  The number of labels in the RRset owner name MUST be greater than
  //       or equal to the value in the RRSIG RR's Labels field.
  //
  //    o  The validator's notion of the current time MUST be less than or
  //       equal to the time listed in the RRSIG RR's Expiration field.
  //
  //    o  The validator's notion of the current time MUST be greater than or
  //       equal to the time listed in the RRSIG RR's Inception field.
  //
  //    o  The RRSIG RR's Signer's Name, Algorithm, and Key Tag fields MUST
  //       match the owner name, algorithm, and key tag for some DNSKEY RR in
  //       the zone's apex DNSKEY RRset.
  //
  //    o  The matching DNSKEY RR MUST be present in the zone's apex DNSKEY
  //       RRset, and MUST have the Zone Flag bit (DNSKEY RDATA Flag bit 7)
  //       set.
  //
  //    It is possible for more than one DNSKEY RR to match the conditions
  //    above.  In this case, the validator cannot predetermine which DNSKEY
  //    RR to use to authenticate the signature, and it MUST try each
  //    matching DNSKEY RR until either the signature is validated or the
  //    validator has run out of matching public keys to try.
  //
  //    Note that this authentication process is only meaningful if the
  //    validator authenticates the DNSKEY RR before using it to validate
  //    signatures.  The matching DNSKEY RR is considered to be authentic if:
  //
  //    o  the apex DNSKEY RRset containing the DNSKEY RR is considered
  //       authentic; or
  //
  //    o  the RRset covered by the RRSIG RR is the apex DNSKEY RRset itself,
  //       and the DNSKEY RR either matches an authenticated DS RR from the
  //       parent zone or matches a trust anchor.
  //
  // 5.3.2.  Reconstructing the Signed Data
  //
  //    Once the RRSIG RR has met the validity requirements described in
  //    Section 5.3.1, the validator has to reconstruct the original signed
  //    data.  The original signed data includes RRSIG RDATA (excluding the
  //    Signature field) and the canonical form of the RRset.  Aside from
  //    being ordered, the canonical form of the RRset might also differ from
  //    the received RRset due to DNS name compression, decremented TTLs, or
  //    wildcard expansion.  The validator should use the following to
  //    reconstruct the original signed data:
  //
  //          signed_data = RRSIG_RDATA | RR(1) | RR(2)...  where
  //
  //             "|" denotes concatenation
  //
  //             RRSIG_RDATA is the wire format of the RRSIG RDATA fields
  //                with the Signature field excluded and the Signer's Name
  //                in canonical form.
  //
  //             RR(i) = name | type | class | OrigTTL | RDATA length | RDATA
  //
  //                name is calculated according to the function below
  //
  //                class is the RRset's class
  //
  //                type is the RRset type and all RRs in the class
  //
  //                OrigTTL is the value from the RRSIG Original TTL field
  //
  //                All names in the RDATA field are in canonical form
  //
  //                The set of all RR(i) is sorted into canonical order.
  //
  //             To calculate the name:
  //                let rrsig_labels = the value of the RRSIG Labels field
  //
  //                let fqdn = RRset's fully qualified domain name in
  //                                canonical form
  //
  //                let fqdn_labels = Label count of the fqdn above.
  //
  //                if rrsig_labels = fqdn_labels,
  //                    name = fqdn
  //
  //                if rrsig_labels < fqdn_labels,
  //                   name = "*." | the rightmost rrsig_label labels of the
  //                                 fqdn
  //
  //                if rrsig_labels > fqdn_labels
  //                   the RRSIG RR did not pass the necessary validation
  //                   checks and MUST NOT be used to authenticate this
  //                   RRset.
  //
  //    The canonical forms for names and RRsets are defined in [RFC4034].
  //
  //    NSEC RRsets at a delegation boundary require special processing.
  //    There are two distinct NSEC RRsets associated with a signed delegated
  //    name.  One NSEC RRset resides in the parent zone, and specifies which
  //    RRsets are present at the parent zone.  The second NSEC RRset resides
  //    at the child zone and identifies which RRsets are present at the apex
  //    in the child zone.  The parent NSEC RRset and child NSEC RRset can
  //    always be distinguished as only a child NSEC RR will indicate that an
  //    SOA RRset exists at the name.  When reconstructing the original NSEC
  //    RRset for the delegation from the parent zone, the NSEC RRs MUST NOT
  //    be combined with NSEC RRs from the child zone.  When reconstructing
  //    the original NSEC RRset for the apex of the child zone, the NSEC RRs
  //    MUST NOT be combined with NSEC RRs from the parent zone.
  //
  //    Note that each of the two NSEC RRsets at a delegation point has a
  //    corresponding RRSIG RR with an owner name matching the delegated
  //    name, and each of these RRSIG RRs is authoritative data associated
  //    with the same zone that contains the corresponding NSEC RRset.  If
  //    necessary, a resolver can tell these RRSIG RRs apart by checking the
  //    Signer's Name field.
  //
  // 5.3.3.  Checking the Signature
  //
  //    Once the resolver has validated the RRSIG RR as described in Section
  //    5.3.1 and reconstructed the original signed data as described in
  //    Section 5.3.2, the validator can attempt to use the cryptographic
  //    signature to authenticate the signed data, and thus (finally!)
  //    authenticate the RRset.
  //
  //    The Algorithm field in the RRSIG RR identifies the cryptographic
  //    algorithm used to generate the signature.  The signature itself is
  //    contained in the Signature field of the RRSIG RDATA, and the public
  //    key used to verify the signature is contained in the Public Key field
  //    of the matching DNSKEY RR(s) (found in Section 5.3.1).  [RFC4034]
  //    provides a list of algorithm types and provides pointers to the
  //    documents that define each algorithm's use.
  //
  //    Note that it is possible for more than one DNSKEY RR to match the
  //    conditions in Section 5.3.1.  In this case, the validator can only
  //    determine which DNSKEY RR is correct by trying each matching public
  //    key until the validator either succeeds in validating the signature
  //    or runs out of keys to try.
  //
  //    If the Labels field of the RRSIG RR is not equal to the number of
  //    labels in the RRset's fully qualified owner name, then the RRset is
  //    either invalid or the result of wildcard expansion.  The resolver
  //    MUST verify that wildcard expansion was applied properly before
  //    considering the RRset to be authentic.  Section 5.3.4 describes how
  //    to determine whether a wildcard was applied properly.
  //
  //    If other RRSIG RRs also cover this RRset, the local resolver security
  //    policy determines whether the resolver also has to test these RRSIG
  //    RRs and how to resolve conflicts if these RRSIG RRs lead to differing
  //    results.
  //
  //    If the resolver accepts the RRset as authentic, the validator MUST
  //    set the TTL of the RRSIG RR and each RR in the authenticated RRset to
  //    a value no greater than the minimum of:
  //
  //    o  the RRset's TTL as received in the response;
  //
  //    o  the RRSIG RR's TTL as received in the response;
  //
  //    o  the value in the RRSIG RR's Original TTL field; and
  //
  //    o  the difference of the RRSIG RR's Signature Expiration time and the
  //       current time.
  //
  // 5.3.4.  Authenticating a Wildcard Expanded RRset Positive Response
  //
  //    If the number of labels in an RRset's owner name is greater than the
  //    Labels field of the covering RRSIG RR, then the RRset and its
  //    covering RRSIG RR were created as a result of wildcard expansion.
  //    Once the validator has verified the signature, as described in
  //    Section 5.3, it must take additional steps to verify the non-
  //    existence of an exact match or closer wildcard match for the query.
  //    Section 5.4 discusses these steps.
  //
  //    Note that the response received by the resolver should include all
  //    NSEC RRs needed to authenticate the response (see Section 3.1.3).
  //
  /// name is the the name of the records in the rrset
  pub fn hash_rrset(&self, name: &Name, dns_class: DNSClass, num_labels: u8,
                    type_covered: RecordType, algorithm: Algorithm, original_ttl: u32,
                    sig_expiration: u32, sig_inception: u32, key_tag: u16, signer_name: &Name,
                    records: &[Record]) -> DnsSecResult<Vec<u8>> {
    // TODO: change this to a BTreeSet so that it's preordered, no sort necessary
    let mut rrset: Vec<&Record> = Vec::new();

    // collect only the records for this rrset
    for record in records {
      if dns_class == record.get_dns_class() &&
      type_covered == record.get_rr_type() &&
      name == record.get_name() {
        rrset.push(record);
      }
    }

    // put records in canonical order
    rrset.sort();

    let name: Name = if let Some(name) = Self::determine_name(name, num_labels) {
      name
    } else {
      return Err(DnsSecErrorKind::Msg(format!("could not determine name from {}", name)).into())
    };

    let mut buf: Vec<u8> = Vec::new();

    {
      let mut encoder: BinEncoder = BinEncoder::new(&mut buf);
      encoder.set_canonical_names(true);

      //          signed_data = RRSIG_RDATA | RR(1) | RR(2)...  where
      //
      //             "|" denotes concatenation
      //
      //             RRSIG_RDATA is the wire format of the RRSIG RDATA fields
      //                with the Signature field excluded and the Signer's Name
      //                in canonical form.
      assert!(sig::emit_pre_sig(&mut encoder, type_covered, algorithm,
                          name.num_labels(), original_ttl, sig_expiration,
                          sig_inception, key_tag, &signer_name).is_ok());

      // construct the rrset signing data
      for record in rrset {
        //             RR(i) = name | type | class | OrigTTL | RDATA length | RDATA
        //
        //                name is calculated according to the function in the RFC 4035
        assert!(name.to_lowercase().emit_as_canonical(&mut encoder, true).is_ok());
        //
        //                type is the RRset type and all RRs in the class
        assert!(type_covered.emit(&mut encoder).is_ok());
        //
        //                class is the RRset's class
        assert!(dns_class.emit(&mut encoder).is_ok());
        //
        //                OrigTTL is the value from the RRSIG Original TTL field
        assert!(encoder.emit_u32(original_ttl).is_ok());
        //
        //                RDATA length
        // TODO: add support to the encoder to set a marker to go back and write the length
        let mut rdata_buf = Vec::new();
        {
          let mut rdata_encoder = BinEncoder::new(&mut rdata_buf);
          rdata_encoder.set_canonical_names(true);
          assert!(record.get_rdata().emit(&mut rdata_encoder).is_ok());
        }
        assert!(encoder.emit_u16(rdata_buf.len() as u16).is_ok());
        //
        //                All names in the RDATA field are in canonical form (set above)
        assert!(encoder.emit_vec(&rdata_buf).is_ok());
      }
    }

    DigestType::from(self.algorithm).hash(&buf)
  }

  pub fn hash_rrset_with_rrsig(&self, rrsig: &Record, records: &[Record]) -> DnsSecResult<Vec<u8>> {
    if let &RData::SIG(ref sig) = rrsig.get_rdata() {
      self.hash_rrset_with_sig(rrsig.get_name(), rrsig.get_dns_class(), sig, records)
    } else {
      return Err(DnsSecErrorKind::Msg(format!("could not determine name from {}", rrsig.get_name())).into())
    }
  }

  pub fn hash_rrset_with_sig(&self, name: &Name, dns_class: DNSClass, sig: &SIG, records: &[Record]) -> Vec<u8> {
    self.hash_rrset(name, dns_class,
                    sig.get_num_labels(), sig.get_type_covered(), sig.get_algorithm(),
                    sig.get_original_ttl(), sig.get_sig_expiration(), sig.get_sig_inception(),
                    sig.get_key_tag(), sig.get_signer_name(), records)
  }

  fn determine_name(name: &Name, num_labels: u8) -> Option<Name> {
    //             To calculate the name:
    //                let rrsig_labels = the value of the RRSIG Labels field
    //
    //                let fqdn = RRset's fully qualified domain name in
    //                                canonical form
    //
    //                let fqdn_labels = Label count of the fqdn above.
    let fqdn_labels = name.num_labels();
    //                if rrsig_labels = fqdn_labels,
    //                    name = fqdn

    if fqdn_labels == num_labels {
      return Some(name.clone());
    }
    //                if rrsig_labels < fqdn_labels,
    //                   name = "*." | the rightmost rrsig_label labels of the
    //                                 fqdn
    if num_labels < fqdn_labels {
      let mut star_name: Name = Name::new().label("*");
      let rightmost = name.trim_to(num_labels as usize);
      if !rightmost.is_root() {
        star_name.append(&rightmost);
        return Some(star_name);
      }
      return Some(star_name);
    }
    //
    //                if rrsig_labels > fqdn_labels
    //                   the RRSIG RR did not pass the necessary validation
    //                   checks and MUST NOT be used to authenticate this
    //                   RRset.
    // TODO: this should be an error
    None
  }

  /// Signs a hash.
  ///
  /// This will panic if the `key` is not a private key and can be used for signing.
  ///
  /// # Arguments
  ///
  /// * `hash` - the hashed resource record set, see `hash_rrset`.
  ///
  /// # Return value
  ///
  /// The signature, ready to be stored in an `RData::RRSIG`.
  pub fn sign(&self, hash: &[u8]) -> DnsSecResult<Vec<u8>> {
    self.rsa.sign(DigestType::from(self.algorithm).to_hash(), &hash).map_err(|e| e.into())
  }

  /// Verifies the hash matches the signature with the current `key`.
  ///
  /// # Arguments
  ///
  /// * `hash` - the hash to be validated, see `hash_rrset`
  /// * `signature` - the signature to use to verify the hash, extracted from an `RData::RRSIG`
  ///                 for example.
  ///
  /// # Return value
  ///
  /// True if and only if the signature is valid for the hash. This will always return
  /// false if the `key`.
  pub fn verify(&self, hash: &[u8], signature: &[u8]) -> DnsSecResult<()> {
    self.rsa.verify(DigestType::from(self.algorithm).to_hash(), hash, signature).map_err(|e| e.into())
  }
}

#[test]
fn test_sign_and_verify_message_sig0() {
  use ::rr::Name;
  use ::op::{Message, Query, UpdateMessage};

  let origin: Name = Name::parse("example.com.", None).unwrap();
  let mut question: Message = Message::new();
  let mut query: Query = Query::new();
  query.name(origin.clone());
  question.add_query(query);

  let rsa = RSA::generate(512).unwrap();
  let signer = Signer::new(Algorithm::RSASHA256, rsa, Name::root(), Duration::max_value());

  let sig = signer.sign_message(&question).unwrap();
  println!("sig: {:?}", sig);

  assert!(!sig.is_empty());
  assert!(signer.verify_message(&question, &sig).is_ok());

  // now test that the sig0 record works correctly.
  assert!(question.get_sig0().is_empty());
  question.sign(&signer, 0).expect("should have signed");
  assert!(!question.get_sig0().is_empty());

  let sig = signer.sign_message(&question);
  println!("sig after sign: {:?}", sig);

  if let &RData::SIG(ref sig) = question.get_sig0()[0].get_rdata() {
    assert!(signer.verify_message(&question, sig.get_sig()).is_ok());
  }
}

#[test]
fn test_hash_rrset() {
  use ::rr::{Name, RecordType};
  use ::rr::rdata::SIG;

  let rsa = RSA::generate(512).unwrap();
  let signer = Signer::new(Algorithm::RSASHA256, rsa, Name::root(), Duration::max_value());

  let origin: Name = Name::parse("example.com.", None).unwrap();
  let rrsig = Record::new().name(origin.clone()).ttl(86400).rr_type(RecordType::NS).dns_class(DNSClass::IN).rdata(RData::SIG(SIG::new(RecordType::NS, Algorithm::RSASHA256, origin.num_labels(), 86400,
        5, 0, signer.calculate_key_tag(), origin.clone(), vec![]))).clone();
  let rrset = vec![Record::new().name(origin.clone()).ttl(86400).rr_type(RecordType::NS).dns_class(DNSClass::IN).rdata(RData::NS(Name::parse("a.iana-servers.net.", None).unwrap()) ).clone(),
                   Record::new().name(origin.clone()).ttl(86400).rr_type(RecordType::NS).dns_class(DNSClass::IN).rdata(RData::NS(Name::parse("b.iana-servers.net.", None).unwrap()) ).clone()];

  let hash = signer.hash_rrset_with_rrsig(&rrsig, &rrset).unwrap();
  assert!(!hash.is_empty());

  let rrset = vec![Record::new().name(origin.clone()).ttl(86400).rr_type(RecordType::CNAME).dns_class(DNSClass::IN).rdata(RData::CNAME(Name::parse("a.iana-servers.net.", None).unwrap()) ).clone(), // different type
                   Record::new().name(Name::parse("www.example.com.", None).unwrap()).ttl(86400).rr_type(RecordType::NS).dns_class(DNSClass::IN).rdata(RData::NS(Name::parse("a.iana-servers.net.", None).unwrap()) ).clone(), // different name
                   Record::new().name(origin.clone()).ttl(86400).rr_type(RecordType::NS).dns_class(DNSClass::CH).rdata(RData::NS(Name::parse("a.iana-servers.net.", None).unwrap()) ).clone(), // different class
                   Record::new().name(origin.clone()).ttl(86400).rr_type(RecordType::NS).dns_class(DNSClass::IN).rdata(RData::NS(Name::parse("a.iana-servers.net.", None).unwrap()) ).clone(),
                   Record::new().name(origin.clone()).ttl(86400).rr_type(RecordType::NS).dns_class(DNSClass::IN).rdata(RData::NS(Name::parse("b.iana-servers.net.", None).unwrap()) ).clone()];

  let filtered_hash = signer.hash_rrset_with_rrsig(&rrsig, &rrset).unwrap();
  assert!(!filtered_hash.is_empty());
  assert_eq!(hash, filtered_hash);
}

#[test]
fn test_sign_and_verify_rrset() {
  use ::rr::RecordType;
  use ::rr::Name;
  use ::rr::rdata::SIG;

  let rsa = RSA::generate(512).unwrap();
  let signer = Signer::new(Algorithm::RSASHA256, rsa, Name::root(), Duration::max_value());

  let origin: Name = Name::parse("example.com.", None).unwrap();
  let rrsig = Record::new().name(origin.clone()).ttl(86400).rr_type(RecordType::NS).dns_class(DNSClass::IN).rdata(RData::SIG(SIG::new(RecordType::NS, Algorithm::RSASHA256, origin.num_labels(), 86400,
        5, 0, signer.calculate_key_tag(), origin.clone(), vec![]))).clone();
  let rrset = vec![Record::new().name(origin.clone()).ttl(86400).rr_type(RecordType::NS).dns_class(DNSClass::IN).rdata(RData::NS(Name::parse("a.iana-servers.net.", None).unwrap()) ).clone(),
                   Record::new().name(origin.clone()).ttl(86400).rr_type(RecordType::NS).dns_class(DNSClass::IN).rdata(RData::NS(Name::parse("b.iana-servers.net.", None).unwrap()) ).clone()];

  let hash = signer.hash_rrset_with_rrsig(&rrsig, &rrset).unwrap();
  let sig = signer.sign(&hash).unwrap();

  assert!(signer.verify(&hash, &sig).is_ok());
}

#[test]
fn test_calculate_key_tag() {
  let rsa = RSA::generate(512).unwrap();
  println!("pkey: {:?}", rsa.public_key_to_pem().unwrap());
  let signer = Signer::new(Algorithm::RSASHA256, rsa, Name::root(), Duration::max_value());
  let key_tag = signer.calculate_key_tag();

  println!("key_tag: {}", key_tag);
  assert!(key_tag > 0);
}<|MERGE_RESOLUTION|>--- conflicted
+++ resolved
@@ -21,15 +21,9 @@
 
 use ::op::Message;
 use ::rr::{DNSClass, Name, Record, RecordType, RData};
-<<<<<<< HEAD
+use ::rr::dnssec::{Algorithm, DigestType, DnsSecErrorKind, DnsSecResult};
+use ::rr::rdata::{DNSKEY, sig, SIG};
 use ::serialize::binary::{BinEncoder, BinSerializable, EncodeMode};
-use ::rr::rdata::{DNSKEY, sig, SIG};
-=======
-use ::rr::dnssec::{Algorithm, DigestType, DnsSecErrorKind, DnsSecResult};
-use ::rr::rdata::{sig, DNSKEY};
-use ::serialize::binary::{BinEncoder, BinSerializable, EncodeMode};
->>>>>>> 3b16acfa
-
 
 /// Use for performing signing and validation of DNSSec based components.
 pub struct Signer {
@@ -503,7 +497,7 @@
     }
   }
 
-  pub fn hash_rrset_with_sig(&self, name: &Name, dns_class: DNSClass, sig: &SIG, records: &[Record]) -> Vec<u8> {
+  pub fn hash_rrset_with_sig(&self, name: &Name, dns_class: DNSClass, sig: &SIG, records: &[Record]) -> DnsSecResult<Vec<u8>> {
     self.hash_rrset(name, dns_class,
                     sig.get_num_labels(), sig.get_type_covered(), sig.get_algorithm(),
                     sig.get_original_ttl(), sig.get_sig_expiration(), sig.get_sig_inception(),
